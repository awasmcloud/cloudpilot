--- conflicted
+++ resolved
@@ -366,43 +366,7 @@
             elif pod.status.phase == 'Pending':
                 cluster_status.append(status_lib.ClusterStatus.INIT)
         # If pods are not found, we don't add them to the return list
-<<<<<<< HEAD
         return cluster_status
-=======
-        return cluster_status
-
-    @classmethod
-    def query_env_vars(cls, name: str) -> Dict[str, str]:
-        namespace = kubernetes_utils.get_current_kube_config_context_namespace()
-        pod = kubernetes.core_api().list_namespaced_pod(
-            namespace,
-            label_selector=f'skypilot-cluster={name},ray-node-type=head'
-        ).items[0]
-        response = kubernetes.stream()(
-            kubernetes.core_api().connect_get_namespaced_pod_exec,
-            pod.metadata.name,
-            namespace,
-            command=['env'],
-            stderr=True,
-            stdin=False,
-            stdout=True,
-            tty=False,
-            _request_timeout=kubernetes.API_TIMEOUT)
-        # Split response by newline and filter lines containing '='
-        raw_lines = response.split('\n')
-        filtered_lines = [line for line in raw_lines if '=' in line]
-
-        # Split each line at the first '=' occurrence
-        lines = [line.split('=', 1) for line in filtered_lines]
-
-        # Construct the dictionary using only valid environment variable names
-        env_vars = {}
-        for line in lines:
-            key = line[0]
-            if common_utils.is_valid_env_var(key):
-                env_vars[key] = line[1]
-
-        return env_vars
 
     @classmethod
     def get_current_user_identity(cls) -> Optional[List[str]]:
@@ -418,5 +382,4 @@
             cluster = current_context['context']['cluster']
             return [f'{cluster}_{user}_{namespace}']
         except k8s.config.config_exception.ConfigException:
-            return None
->>>>>>> 4cd0d45f
+            return None