"""Amazon Web Services."""
import enum
import functools
import json
import os
import re
import subprocess
import time
import typing
from typing import Any, Dict, Iterator, List, Optional, Tuple

from sky import clouds
from sky import exceptions
from sky import provision as provision_lib
from sky import sky_logging
from sky.adaptors import aws
from sky.clouds import service_catalog
from sky.utils import common_utils
<<<<<<< HEAD
from sky.utils import log_utils
from sky.utils import resources_utils
=======
from sky.utils import rich_utils
>>>>>>> 11298dcd
from sky.utils import subprocess_utils
from sky.utils import ux_utils

if typing.TYPE_CHECKING:
    # renaming to avoid shadowing variables
    from sky import resources as resources_lib
    from sky import status_lib

logger = sky_logging.init_logger(__name__)

# This local file (under ~/.aws/) will be uploaded to remote nodes (any
# cloud), if all of the following conditions hold:
#   - the current user identity is not using AWS SSO
#   - this file exists
# It has the following purposes:
#   - make all nodes (any cloud) able to access private S3 buckets
#   - make some remote nodes able to launch new nodes on AWS (i.e., makes
#     AWS head node able to launch AWS workers, or any-cloud spot controller
#     able to launch spot clusters on AWS).
#
# If we detect the current user identity is AWS SSO, we will not upload this
# file to any remote nodes (any cloud). Instead, a SkyPilot IAM role is
# assigned to both AWS head and workers.
# TODO(skypilot): This also means we leave open a bug for AWS SSO users that
# use multiple clouds. The non-AWS nodes will have neither the credential
# file nor the ability to understand AWS IAM.
_CREDENTIAL_FILES = [
    'credentials',
]

DEFAULT_AMI_GB = 45


class AWSIdentityType(enum.Enum):
    """AWS identity type.

    The account type is determined by the current user identity, based on `aws
    configure list`. We will check the existence of the value in the output of
    `aws configure list` to determine the account type.
    """
    #       Name                    Value             Type    Location
    #       ----                    -----             ----    --------
    #    profile                     1234              env    ...
    # access_key     ****************abcd              sso
    # secret_key     ****************abcd              sso
    #     region                <not set>             None    None
    SSO = 'sso'

    ENV = 'env'

    IAM_ROLE = 'iam-role'

    #       Name                    Value             Type    Location
    #       ----                    -----             ----    --------
    #    profile                <not set>             None    None
    # access_key     ****************abcd shared-credentials-file
    # secret_key     ****************abcd shared-credentials-file
    #     region                us-east-1      config-file    ~/.aws/config
    SHARED_CREDENTIALS_FILE = 'shared-credentials-file'


@clouds.CLOUD_REGISTRY.register
class AWS(clouds.Cloud):
    """Amazon Web Services."""

    _REPR = 'AWS'

    # AWS has a limit of the tag value length to 256 characters.
    # By testing, the actual limit is 256 - 12 = 244 characters
    # (ray adds additional `ray-` and `-worker`), due to the
    # maximum length of DescribeInstances API filter value.
    # Reference: https://docs.aws.amazon.com/AWSEC2/latest/UserGuide/Using_Tags.html # pylint: disable=line-too-long
    _MAX_CLUSTER_NAME_LEN_LIMIT = 244

    _regions: List[clouds.Region] = []

    _INDENT_PREFIX = '    '
    _STATIC_CREDENTIAL_HELP_STR = (
        'Run the following commands:'
        f'\n{_INDENT_PREFIX}  $ pip install boto3'
        f'\n{_INDENT_PREFIX}  $ aws configure'
        f'\n{_INDENT_PREFIX}  $ aws configure list  # Ensure that this shows identity is set.'
        f'\n{_INDENT_PREFIX}For more info: '
        'https://docs.aws.amazon.com/cli/latest/userguide/cli-configure-quickstart.html'  # pylint: disable=line-too-long
    )

    @classmethod
    def _cloud_unsupported_features(
            cls) -> Dict[clouds.CloudImplementationFeatures, str]:
        return dict()

    @classmethod
    def max_cluster_name_length(cls) -> Optional[int]:
        return cls._MAX_CLUSTER_NAME_LEN_LIMIT

    @classmethod
    def _sso_credentials_help_str(cls, expired: bool = False) -> str:
        help_str = 'Run the following commands (must use AWS CLI v2):'
        if not expired:
            help_str += f'\n{cls._INDENT_PREFIX}  $ aws configure sso'
        help_str += (
            f'\n{cls._INDENT_PREFIX}  $ aws sso login --profile <profile_name>'
            f'\n{cls._INDENT_PREFIX}For more info: '
            'https://docs.aws.amazon.com/cli/latest/userguide/cli-configure-sso.html'  # pylint: disable=line-too-long
        )
        return help_str

    _MAX_AWSCLI_MAJOR_VERSION = 1

    #### Regions/Zones ####

    @classmethod
    def regions_with_offering(cls, instance_type: str,
                              accelerators: Optional[Dict[str, int]],
                              use_spot: bool, region: Optional[str],
                              zone: Optional[str]) -> List[clouds.Region]:
        del accelerators  # unused
        regions = service_catalog.get_region_zones_for_instance_type(
            instance_type, use_spot, 'aws')

        if region is not None:
            regions = [r for r in regions if r.name == region]
        if zone is not None:
            for r in regions:
                assert r.zones is not None, r
                r.set_zones([z for z in r.zones if z.name == zone])
            regions = [r for r in regions if r.zones]
        return regions

    @classmethod
    def zones_provision_loop(
        cls,
        *,
        region: str,
        num_nodes: int,
        instance_type: str,
        accelerators: Optional[Dict[str, int]] = None,
        use_spot: bool = False,
    ) -> Iterator[List[clouds.Zone]]:
        # AWS provisioner can handle batched requests, so yield all zones under
        # each region.
        regions = cls.regions_with_offering(instance_type,
                                            accelerators,
                                            use_spot,
                                            region=region,
                                            zone=None)
        for r in regions:
            assert r.zones is not None, r
            if num_nodes > 1:
                # When num_nodes > 1, we shouldn't pass a list of zones to the
                # AWS NodeProvider to try, because it may then place the nodes of
                # the same cluster in different zones. This is an artifact of the
                # current AWS NodeProvider implementation.
                for z in r.zones:
                    yield [z]
            else:
                yield r.zones

    @classmethod
    def _get_default_ami(cls, region_name: str, instance_type: str) -> str:
        acc = cls.get_accelerators_from_instance_type(instance_type)
        image_id = service_catalog.get_image_id_from_tag(
            'skypilot:gpu-ubuntu-2004', region_name, clouds='aws')
        if acc is not None:
            assert len(acc) == 1, acc
            acc_name = list(acc.keys())[0]
            if acc_name == 'K80':
                image_id = service_catalog.get_image_id_from_tag(
                    'skypilot:k80-ubuntu-2004', region_name, clouds='aws')
        if image_id is not None:
            return image_id
        # Raise ResourcesUnavailableError to make sure the failover in
        # CloudVMRayBackend will be correctly triggered.
        # TODO(zhwu): This is a information leakage to the cloud implementor,
        # we need to find a better way to handle this.
        raise exceptions.ResourcesUnavailableError(
            'No image found in catalog for region '
            f'{region_name}. Try setting a valid image_id.')

    @classmethod
    def _get_image_id(
        cls,
        image_id: Optional[Dict[Optional[str], str]],
        region_name: str,
        instance_type: str,
    ) -> str:
        if image_id is None:
            return cls._get_default_ami(region_name, instance_type)
        if None in image_id:
            image_id_str = image_id[None]
        else:
            assert region_name in image_id, image_id
            image_id_str = image_id[region_name]
        if image_id_str.startswith('skypilot:'):
            image_id_str = service_catalog.get_image_id_from_tag(image_id_str,
                                                                 region_name,
                                                                 clouds='aws')
            if image_id_str is None:
                # Raise ResourcesUnavailableError to make sure the failover
                # in CloudVMRayBackend will be correctly triggered.
                # TODO(zhwu): This is a information leakage to the cloud
                # implementor, we need to find a better way to handle this.
                raise exceptions.ResourcesUnavailableError(
                    f'No image found for region {region_name}')
        return image_id_str

    @classmethod
    def get_image_size(cls, image_id: str, region: Optional[str]) -> float:
        if image_id.startswith('skypilot:'):
            return DEFAULT_AMI_GB
        assert region is not None, (image_id, region)
        client = aws.client('ec2', region_name=region)
        try:
            image_info = client.describe_images(ImageIds=[image_id])
            image_info = image_info['Images'][0]
            image_size = image_info['BlockDeviceMappings'][0]['Ebs'][
                'VolumeSize']
        except aws.botocore_exceptions().NoCredentialsError:
            # Fallback to default image size if no credentials are available.
            # The credentials issue will be caught when actually provisioning
            # the instance and appropriate errors will be raised there.
            return DEFAULT_AMI_GB
        except aws.botocore_exceptions().ClientError:
            with ux_utils.print_exception_no_traceback():
                raise ValueError(f'Image {image_id!r} not found in '
                                 f'AWS region {region}') from None
        return image_size

    @classmethod
    def get_zone_shell_cmd(cls) -> Optional[str]:
        # The command for getting the current zone is from:
        # https://docs.aws.amazon.com/AWSEC2/latest/UserGuide/instance-identity-documents.html  # pylint: disable=line-too-long
        command_str = (
            'curl -s http://169.254.169.254/latest/dynamic/instance-identity/document'  # pylint: disable=line-too-long
            ' | python3 -u -c "import sys, json; '
            'print(json.load(sys.stdin)[\'availabilityZone\'])"')
        return command_str

    #### Normal methods ####

    def instance_type_to_hourly_cost(self,
                                     instance_type: str,
                                     use_spot: bool,
                                     region: Optional[str] = None,
                                     zone: Optional[str] = None) -> float:
        return service_catalog.get_hourly_cost(instance_type,
                                               use_spot=use_spot,
                                               region=region,
                                               zone=zone,
                                               clouds='aws')

    def accelerators_to_hourly_cost(self,
                                    accelerators: Dict[str, int],
                                    use_spot: bool,
                                    region: Optional[str] = None,
                                    zone: Optional[str] = None) -> float:
        del accelerators, use_spot, region, zone  # unused
        # AWS includes accelerators as part of the instance type.  Implementing
        # this is also necessary for e.g., the instance may have 4 GPUs, while
        # the task specifies to use 1 GPU.
        return 0

    def get_egress_cost(self, num_gigabytes: float):
        # In general, query this from the cloud:
        #   https://aws.amazon.com/s3/pricing/
        # NOTE: egress from US East (Ohio).
        # NOTE: Not accurate as the pricing tier is based on cumulative monthly
        # usage.
        if num_gigabytes > 150 * 1024:
            return 0.05 * num_gigabytes
        cost = 0.0
        if num_gigabytes >= 50 * 1024:
            cost += (num_gigabytes - 50 * 1024) * 0.07
            num_gigabytes -= 50 * 1024

        if num_gigabytes >= 10 * 1024:
            cost += (num_gigabytes - 10 * 1024) * 0.085
            num_gigabytes -= 10 * 1024

        if num_gigabytes > 1:
            cost += (num_gigabytes - 1) * 0.09

        cost += 0.0
        return cost

    def is_same_cloud(self, other: clouds.Cloud):
        return isinstance(other, AWS)

    @classmethod
    def get_default_instance_type(
            cls,
            cpus: Optional[str] = None,
            memory: Optional[str] = None,
            disk_tier: Optional[resources_utils.DiskTier] = None
    ) -> Optional[str]:
        return service_catalog.get_default_instance_type(cpus=cpus,
                                                         memory=memory,
                                                         disk_tier=disk_tier,
                                                         clouds='aws')

    # TODO: factor the following three methods, as they are the same logic
    # between Azure and AWS.
    @classmethod
    def get_accelerators_from_instance_type(
        cls,
        instance_type: str,
    ) -> Optional[Dict[str, int]]:
        return service_catalog.get_accelerators_from_instance_type(
            instance_type, clouds='aws')

    @classmethod
    def get_vcpus_mem_from_instance_type(
        cls,
        instance_type: str,
    ) -> Tuple[Optional[float], Optional[float]]:
        return service_catalog.get_vcpus_mem_from_instance_type(instance_type,
                                                                clouds='aws')

    def make_deploy_resources_variables(
            self, resources: 'resources_lib.Resources', region: 'clouds.Region',
            zones: Optional[List['clouds.Zone']]) -> Dict[str, Any]:
        assert zones is not None, (region, zones)

        region_name = region.name
        zone_names = [zone.name for zone in zones]

        r = resources
        # r.accelerators is cleared but .instance_type encodes the info.
        acc_dict = self.get_accelerators_from_instance_type(r.instance_type)
        if acc_dict is not None:
            custom_resources = json.dumps(acc_dict, separators=(',', ':'))
        else:
            custom_resources = None

        if r.extract_docker_image() is not None:
            image_id_to_use = None
        else:
            image_id_to_use = r.image_id
        image_id = self._get_image_id(image_id_to_use, region_name,
                                      r.instance_type)

        return {
            'instance_type': r.instance_type,
            'custom_resources': custom_resources,
            'use_spot': r.use_spot,
            'region': region_name,
            'zones': ','.join(zone_names),
            'image_id': image_id,
            **AWS._get_disk_specs(r.disk_tier)
        }

    def _get_feasible_launchable_resources(
            self, resources: 'resources_lib.Resources'):
        if resources.instance_type is not None:
            assert resources.is_launchable(), resources
            # Treat Resources(AWS, p3.2x, V100) as Resources(AWS, p3.2x).
            resources = resources.copy(accelerators=None)
            return ([resources], [])

        def _make(instance_list):
            resource_list = []
            for instance_type in instance_list:
                r = resources.copy(
                    cloud=AWS(),
                    instance_type=instance_type,
                    # Setting this to None as AWS doesn't separately bill /
                    # attach the accelerators.  Billed as part of the VM type.
                    accelerators=None,
                    cpus=None,
                    memory=None,
                )
                resource_list.append(r)
            return resource_list

        # Currently, handle a filter on accelerators only.
        accelerators = resources.accelerators
        if accelerators is None:
            # Return a default instance type with the given number of vCPUs.
            default_instance_type = AWS.get_default_instance_type(
                cpus=resources.cpus,
                memory=resources.memory,
                disk_tier=resources.disk_tier)
            if default_instance_type is None:
                return ([], [])
            else:
                return (_make([default_instance_type]), [])

        assert len(accelerators) == 1, resources
        acc, acc_count = list(accelerators.items())[0]
        (instance_list, fuzzy_candidate_list
        ) = service_catalog.get_instance_type_for_accelerator(
            acc,
            acc_count,
            use_spot=resources.use_spot,
            cpus=resources.cpus,
            memory=resources.memory,
            region=resources.region,
            zone=resources.zone,
            clouds='aws')
        if instance_list is None:
            return ([], fuzzy_candidate_list)
        return (_make(instance_list), fuzzy_candidate_list)

    @classmethod
    @functools.lru_cache(maxsize=1)  # Cache since getting identity is slow.
    def check_credentials(cls) -> Tuple[bool, Optional[str]]:
        """Checks if the user has access credentials to this cloud."""

        # Checks if the AWS CLI is installed properly
        proc = subprocess.run('aws --version',
                              shell=True,
                              check=False,
                              stdout=subprocess.PIPE,
                              stderr=subprocess.PIPE)
        if proc.returncode != 0:
            return False, (
                'AWS CLI is not installed properly. '
                'Run the following commands:'
                f'\n{cls._INDENT_PREFIX}  $ pip install skypilot[aws]'
                f'{cls._INDENT_PREFIX}Credentials may also need to be set. '
                f'{cls._STATIC_CREDENTIAL_HELP_STR}')

        # Checks if AWS credentials 1) exist and 2) are valid.
        # https://stackoverflow.com/questions/53548737/verify-aws-credentials-with-boto3
        try:
            identity_str = cls.get_current_user_identity_str()
        except exceptions.CloudUserIdentityError as e:
            return False, str(e)

        static_credential_exists = os.path.isfile(
            os.path.expanduser('~/.aws/credentials'))
        hints = None
        identity_type = cls._current_identity_type()
        single_cloud_hint = (
            ' It will work if you use AWS only, but will cause problems '
            'if you want to use multiple clouds. To set up static credentials, '
            'try: aws configure')
        if identity_type == AWSIdentityType.SSO:
            hints = 'AWS SSO is set.'
            if static_credential_exists:
                hints += (
                    ' To ensure multiple clouds work correctly, please use SkyPilot '
                    'with static credentials (e.g., ~/.aws/credentials) by unsetting '
                    'the AWS_PROFILE environment variable.')
            else:
                hints += single_cloud_hint
        elif identity_type == AWSIdentityType.IAM_ROLE:
            # When using an IAM role, the credentials may not exist in the
            # ~/.aws/credentials file. So we don't check for the existence of the
            # file. This will happen when the user is on a VM (or spot-controller)
            # created by an SSO account, i.e. the VM will be assigned the IAM
            # role: skypilot-v1.
            hints = f'AWS IAM role is set.{single_cloud_hint}'
        else:
            # This file is required because it is required by the VMs launched on
            # other clouds to access private s3 buckets and resources like EC2.
            # `get_current_user_identity` does not guarantee this file exists.
            if not static_credential_exists:
                return (False, '~/.aws/credentials does not exist. ' +
                        cls._STATIC_CREDENTIAL_HELP_STR)

        # Fetch the AWS catalogs
        # pylint: disable=import-outside-toplevel
        from sky.clouds.service_catalog import aws_catalog

        # Trigger the fetch of the availability zones mapping.
        try:
            aws_catalog.get_default_instance_type()
        except RuntimeError as e:
            return False, (
                'Failed to fetch the availability zones for the account '
                f'{identity_str}. It is likely due to permission issues, please'
                ' check the minimal permission required for AWS: '
                'https://skypilot.readthedocs.io/en/latest/cloud-setup/cloud-permissions/aws.html'  # pylint: disable=
                f'\n{cls._INDENT_PREFIX}Details: '
                f'{common_utils.format_exception(e, use_bracket=True)}')
        return True, hints

    @classmethod
    def _current_identity_type(cls) -> Optional[AWSIdentityType]:
        proc = subprocess.run('aws configure list',
                              shell=True,
                              check=False,
                              stdout=subprocess.PIPE,
                              stderr=subprocess.PIPE)
        if proc.returncode != 0:
            return None
        stdout = proc.stdout.decode()

        # We determine the identity type by looking at the output of
        # `aws configure list`. The output looks like:
        #   Name                   Value         Type    Location
        #   ----                   -----         ----    --------
        #   profile                <not set>     None    None
        #   access_key     *       <not set>     sso     None
        #   secret_key     *       <not set>     sso     None
        #   region                 <not set>     None    None
        # We try to determine the identity type by looking for the
        # string "sso"/"iam-role" in the output, i.e. the "Type" column.

        def _is_access_key_of_type(type_str: str) -> bool:
            # The dot (.) does not match line separators.
            results = re.findall(fr'access_key.*{type_str}', stdout)
            if len(results) > 1:
                raise RuntimeError(
                    f'Unexpected `aws configure list` output:\n{stdout}')
            return len(results) == 1

        if _is_access_key_of_type(AWSIdentityType.SSO.value):
            return AWSIdentityType.SSO
        elif _is_access_key_of_type(AWSIdentityType.IAM_ROLE.value):
            return AWSIdentityType.IAM_ROLE
        elif _is_access_key_of_type(AWSIdentityType.ENV.value):
            return AWSIdentityType.ENV
        else:
            return AWSIdentityType.SHARED_CREDENTIALS_FILE

    @classmethod
    def get_current_user_identity(cls) -> Optional[List[str]]:
        """Returns a [UserId, Account] list that uniquely identifies the user.

        These fields come from `aws sts get-caller-identity`. We permit the same
        actual user to:

          - switch between different root accounts (after which both elements
            of the list will be different) and have their clusters owned by
            each account be protected; or

          - within the same root account, switch between different IAM
            users, and treat [user_id=1234, account=A] and
            [user_id=4567, account=A] to be the *same*. Namely, switching
            between these IAM roles within the same root account will cause
            the first element of the returned list to differ, and will allow
            the same actual user to continue to interact with their clusters.
            Note: this is not 100% safe, since the IAM users can have very
            specific permissions, that disallow them to access the clusters
            but it is a reasonable compromise as that could be rare.

        Returns:
            A list of strings that uniquely identifies the user on this cloud.
            For identity check, we will fallback through the list of strings
            until we find a match, and print a warning if we fail for the
            first string.

        Raises:
            exceptions.CloudUserIdentityError: if the user identity cannot be
                retrieved.
        """
        try:
            sts = aws.client('sts')
            # The caller identity contains 3 fields: UserId, Account, Arn.
            # 1. 'UserId' is unique across all AWS entity, which looks like
            # "AROADBQP57FF2AEXAMPLE:role-session-name"
            # 2. 'Account' can be shared by multiple users under the same
            # organization
            # 3. 'Arn' is the full path to the user, which can be reused when
            # the user is deleted and recreated.
            # Refer to https://docs.aws.amazon.com/cli/latest/reference/sts/get-caller-identity.html # pylint: disable=line-too-long
            # and https://docs.aws.amazon.com/IAM/latest/UserGuide/reference_policies_variables.html#principaltable # pylint: disable=line-too-long
            user_info = sts.get_caller_identity()
            # Allow fallback to AccountId if UserId does not match, because:
            # 1. In the case where multiple IAM users belong a single root account,
            # those users normally share the visibility of the VMs, so we do not
            # need to identity them with each other. (There can be some cases,
            # when an IAM user is given a limited permission by the admin, we may
            # ignore that case for now, or print out a warning if the underlying
            # userid changed for a cluster).
            # 2. In the case where the multiple users belong to an organization,
            # those users will have different account id, so fallback works.
            user_ids = [user_info['UserId'], user_info['Account']]
        except aws.botocore_exceptions().NoCredentialsError as e:
            with ux_utils.print_exception_no_traceback():
                raise exceptions.CloudUserIdentityError(
                    'AWS credentials are not set. '
                    f'{cls._STATIC_CREDENTIAL_HELP_STR}\n'
                    f'{cls._INDENT_PREFIX}Details: `aws sts '
                    'get-caller-identity` failed with error:'
                    f' {common_utils.format_exception(e, use_bracket=True)}.'
                ) from None
        except aws.botocore_exceptions().ClientError as e:
            with ux_utils.print_exception_no_traceback():
                raise exceptions.CloudUserIdentityError(
                    'Failed to access AWS services with credentials. '
                    'Make sure that the access and secret keys are correct.'
                    f' {cls._STATIC_CREDENTIAL_HELP_STR}\n'
                    f'{cls._INDENT_PREFIX}Details: `aws sts '
                    'get-caller-identity` failed with error:'
                    f' {common_utils.format_exception(e, use_bracket=True)}.'
                ) from None
        except aws.botocore_exceptions().InvalidConfigError as e:
            # pylint: disable=import-outside-toplevel
            import awscli
            from packaging import version
            awscli_version = version.parse(awscli.__version__)
            if (awscli_version < version.parse('1.27.10') and
                    'configured to use SSO' in str(e)):
                with ux_utils.print_exception_no_traceback():
                    raise exceptions.CloudUserIdentityError(
                        'awscli is too old to use SSO. Run the following command to upgrade:'
                        f'\n{cls._INDENT_PREFIX}  $ pip install awscli>=1.27.10'
                        f'\n{cls._INDENT_PREFIX}You may need to log into SSO again after '
                        f'upgrading. {cls._sso_credentials_help_str()}'
                    ) from None
            with ux_utils.print_exception_no_traceback():
                raise exceptions.CloudUserIdentityError(
                    f'Invalid AWS configuration.\n'
                    f'  Reason: {common_utils.format_exception(e, use_bracket=True)}.'
                ) from None
        except aws.botocore_exceptions().TokenRetrievalError:
            # This is raised when the access token is expired, which mainly
            # happens when the user is using temporary credentials or SSO
            # login.
            with ux_utils.print_exception_no_traceback():
                raise exceptions.CloudUserIdentityError(
                    'AWS access token is expired.'
                    f' {cls._sso_credentials_help_str(expired=True)}') from None
        except Exception as e:  # pylint: disable=broad-except
            with ux_utils.print_exception_no_traceback():
                raise exceptions.CloudUserIdentityError(
                    f'Failed to get AWS user.\n'
                    f'  Reason: {common_utils.format_exception(e, use_bracket=True)}.'
                ) from None
        return user_ids

    @classmethod
    def get_current_user_identity_str(cls) -> Optional[str]:
        user_identity = cls.get_current_user_identity()
        if user_identity is None:
            return None
        identity_str = f'{user_identity[0]} [account={user_identity[1]}]'
        return identity_str

    def get_credential_file_mounts(self) -> Dict[str, str]:
        # The credentials file should not be uploaded if the user identity is
        # not SHARED_CREDENTIALS_FILE, since we cannot be sure if the currently
        # active user identity is the same as the one encoded in the credentials
        # file.  If they are indeed different identities, then uploading the
        # credential file to a launched node will make autostop/autodown/spot
        # controller misbehave.
        #
        # TODO(skypilot): ~/.aws/credentials is required for users using
        # multiple clouds.  If this file does not exist, users can launch on AWS
        # via AWS SSO or assumed IAM role (only when the user is on an AWS
        # cluster) and assign IAM role to the cluster.  However, if users launch
        # clusters in a non-AWS cloud, those clusters do not understand AWS IAM
        # role so will not be able to access private AWS EC2 resources and S3
        # buckets.
        #
        # TODO(zhwu/zongheng): We can also avoid uploading the credential file
        # for the cluster launched on AWS even if the user is using static
        # credentials. We need to define a mechanism to find out the cloud
        # provider of the cluster to be launched in this function and make sure
        # the cluster will not be used for launching clusters in other clouds,
        # e.g. spot controller.
        if self._current_identity_type(
        ) != AWSIdentityType.SHARED_CREDENTIALS_FILE:
            return {}
        return {
            f'~/.aws/{filename}': f'~/.aws/{filename}'
            for filename in _CREDENTIAL_FILES
            if os.path.exists(os.path.expanduser(f'~/.aws/{filename}'))
        }

    def instance_type_exists(self, instance_type):
        return service_catalog.instance_type_exists(instance_type, clouds='aws')

    def accelerator_in_region_or_zone(self,
                                      accelerator: str,
                                      acc_count: int,
                                      region: Optional[str] = None,
                                      zone: Optional[str] = None) -> bool:
        return service_catalog.accelerator_in_region_or_zone(
            accelerator, acc_count, region, zone, 'aws')

    @classmethod
    def check_disk_tier_enabled(cls, instance_type: str,
                                disk_tier: resources_utils.DiskTier) -> None:
        del instance_type, disk_tier  # unused

    @classmethod
    def _get_disk_type(cls, disk_tier: resources_utils.DiskTier) -> str:
        return 'standard' if disk_tier == resources_utils.DiskTier.LOW else 'gp3'

    @classmethod
    def _get_disk_specs(
            cls,
            disk_tier: Optional[resources_utils.DiskTier]) -> Dict[str, Any]:
        tier = cls.translate_disk_tier(disk_tier)
        tier2iops = {
            resources_utils.DiskTier.HIGH: 7000,
            resources_utils.DiskTier.MEDIUM: 3500,
            resources_utils.DiskTier.LOW: 0,  # only gp3 is required to set iops
        }
        return {
            'disk_tier': cls._get_disk_type(tier),
            'disk_iops': tier2iops[tier],
            'disk_throughput': tier2iops[tier] // 16,
            'custom_disk_perf': tier != resources_utils.DiskTier.LOW,
        }

    @classmethod
    def check_quota_available(cls,
                              resources: 'resources_lib.Resources') -> bool:
        """Check if AWS quota is available based on `resources`.

        AWS-specific implementation of check_quota_available. The function
        works by matching the `instance_type` to the corresponding AWS quota
        code, and then using the boto3 Python API to query the `region` for
        the specific quota code (the `instance_type` and `region` as defined
        by `resources`).

        Returns:
            False if the quota is found to be zero, and True otherwise.
        Raises:
            ImportError: if the dependencies for AWS are not able to be installed.
            botocore.exceptions.ClientError: error in Boto3 client request.
        """

        instance_type = resources.instance_type
        region = resources.region
        use_spot = resources.use_spot

        # pylint: disable=import-outside-toplevel,unused-import
        from sky.clouds.service_catalog import aws_catalog

        quota_code = aws_catalog.get_quota_code(instance_type, use_spot)

        if quota_code is None:
            # Quota code not found in the catalog for the chosen instance_type, try provisioning anyway
            return True

        client = aws.client('service-quotas', region_name=region)
        try:
            response = client.get_service_quota(ServiceCode='ec2',
                                                QuotaCode=quota_code)
        except aws.botocore_exceptions().ClientError:
            # Botocore client connection not established, try provisioning anyways
            return True

        if response['Quota']['Value'] == 0:
            # Quota found to be zero, do not try provisioning
            return False

        # Quota found to be greater than zero, try provisioning
        return True

    @classmethod
    def query_status(cls, name: str, tag_filters: Dict[str, str],
                     region: Optional[str], zone: Optional[str],
                     **kwargs) -> List['status_lib.ClusterStatus']:
        # TODO(suquark): deprecate this method
        assert False, 'This could path should not be used.'

    @classmethod
    def create_image_from_cluster(cls, cluster_name: str,
                                  cluster_name_on_cloud: str,
                                  region: Optional[str],
                                  zone: Optional[str]) -> str:
        assert region is not None, (cluster_name, cluster_name_on_cloud, region)
        del zone  # unused

        image_name = f'skypilot-{cluster_name}-{int(time.time())}'

        status = provision_lib.query_instances('AWS', cluster_name_on_cloud,
                                               {'region': region})
        instance_ids = list(status.keys())
        if not instance_ids:
            with ux_utils.print_exception_no_traceback():
                raise RuntimeError(
                    f'Failed to find the source cluster {cluster_name!r} on '
                    'AWS.')

        if len(instance_ids) != 1:
            with ux_utils.print_exception_no_traceback():
                raise exceptions.NotSupportedError(
                    'Only support creating image from single '
                    f'instance, but got: {instance_ids}')

        instance_id = instance_ids[0]
        create_image_cmd = (
            f'aws ec2 create-image --region {region} --instance-id {instance_id} '
            f'--name {image_name} --output text')
        returncode, image_id, stderr = subprocess_utils.run_with_retries(
            create_image_cmd,
            retry_returncode=[255],
        )
        image_id = image_id.strip()
        subprocess_utils.handle_returncode(
            returncode,
            create_image_cmd,
            error_msg=
            f'Failed to create image from the source instance {instance_id}.',
            stderr=stderr,
            stream_logs=True)

        rich_utils.force_update_status(
            f'Waiting for the source image {cluster_name!r} from {region} to be available on AWS.'
        )
        # Wait for the image to be available
        wait_image_cmd = (
            f'aws ec2 wait image-available --region {region} --image-ids {image_id}'
        )
        returncode, _, stderr = subprocess_utils.run_with_retries(
            wait_image_cmd,
            retry_returncode=[255],
        )
        subprocess_utils.handle_returncode(
            returncode,
            wait_image_cmd,
            error_msg=
            f'The source image {image_id!r} creation fails to complete.',
            stderr=stderr,
            stream_logs=True)
        sky_logging.print(
            f'The source image {image_id!r} is created successfully.')
        return image_id

    @classmethod
    def maybe_move_image(cls, image_id: str, source_region: str,
                         target_region: str, source_zone: Optional[str],
                         target_zone: Optional[str]) -> str:
        del source_zone, target_zone  # unused
        if source_region == target_region:
            return image_id
        image_name = f'skypilot-cloned-from-{source_region}-{image_id}'
        copy_image_cmd = (f'aws ec2 copy-image --name {image_name} '
                          f'--source-image-id {image_id} '
                          f'--source-region {source_region} '
                          f'--region {target_region} --output text')
        returncode, target_image_id, stderr = subprocess_utils.run_with_retries(
            copy_image_cmd,
            retry_returncode=[255],
        )
        target_image_id = target_image_id.strip()
        subprocess_utils.handle_returncode(
            returncode,
            copy_image_cmd,
            error_msg=
            f'Failed to copy image {image_id!r} from {source_region} to {target_region}.',
            stderr=stderr,
            stream_logs=True)

        rich_utils.force_update_status(
            f'Waiting for the target image {target_image_id!r} on {target_region} to be '
            'available on AWS.')
        wait_image_cmd = (
            f'aws ec2 wait image-available --region {target_region} '
            f'--image-ids {target_image_id}')
        subprocess_utils.run_with_retries(
            wait_image_cmd,
            max_retry=5,
            retry_returncode=[255],
        )
        subprocess_utils.handle_returncode(
            returncode,
            wait_image_cmd,
            error_msg=
            f'The target image {target_image_id!r} creation fails to complete.',
            stderr=stderr,
            stream_logs=True)

        sky_logging.print(
            f'The target image {target_image_id!r} is created successfully.')

        rich_utils.force_update_status('Deleting the source image.')
        cls.delete_image(image_id, source_region)
        return target_image_id

    @classmethod
    def delete_image(cls, image_id: str, region: Optional[str]) -> None:
        assert region is not None, (image_id, region)
        delete_image_cmd = (f'aws ec2 deregister-image --region {region} '
                            f'--image-id {image_id}')
        returncode, _, stderr = subprocess_utils.run_with_retries(
            delete_image_cmd,
            retry_returncode=[255],
        )
        subprocess_utils.handle_returncode(
            returncode,
            delete_image_cmd,
            error_msg=f'Failed to delete image {image_id!r} on {region}.',
            stderr=stderr,
            stream_logs=True)<|MERGE_RESOLUTION|>--- conflicted
+++ resolved
@@ -16,12 +16,8 @@
 from sky.adaptors import aws
 from sky.clouds import service_catalog
 from sky.utils import common_utils
-<<<<<<< HEAD
-from sky.utils import log_utils
 from sky.utils import resources_utils
-=======
 from sky.utils import rich_utils
->>>>>>> 11298dcd
 from sky.utils import subprocess_utils
 from sky.utils import ux_utils
 
