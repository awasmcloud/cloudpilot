cluster_name: {{cluster_name_on_cloud}}

# The maximum number of workers nodes to launch in addition to the head
# node.
max_workers: {{num_nodes - 1}}
upscaling_speed: {{num_nodes - 1}}
idle_timeout_minutes: 60


# Kubernetes resources that need to be configured for the autoscaler to be
# able to manage the Ray cluster. If any of the provided resources don't
# exist, the autoscaler will attempt to create them. If this fails, you may
# not have the required permissions and will have to request them to be
# created by your cluster administrator.
provider:
    type: external
    module: sky.skylet.providers.kubernetes.KubernetesNodeProvider

    # Use False if running from outside of k8s cluster
    use_internal_ips: true

    timeout: {{timeout}}

    # ServiceAccount created by the autoscaler for the head node pod that it
    # runs in. If this field isn't provided, the head pod config below must
    # contain a user-created service account with the proper permissions.
    autoscaler_service_account:
        apiVersion: v1
        kind: ServiceAccount
        metadata:
            labels:
                parent: skypilot
            name: autoscaler

    # Role created by the autoscaler for the head node pod that it runs in.
    # If this field isn't provided, the role referenced in
    # autoscaler_role_binding must exist and have at least these permissions.
    autoscaler_role:
        kind: Role
        apiVersion: rbac.authorization.k8s.io/v1
        metadata:
            labels:
                parent: skypilot
            name: autoscaler
        # TODO(romilb): This is a very permissive role - gives all access in the
        #  namespace. We should restrict this. For reference, this is required
        #  for autodown and creating more SkyPilot clusters from within the pod.
        rules:
        - apiGroups: ["*"]
          resources: ["*"]
          verbs: ["*"]

    # RoleBinding created by the autoscaler for the head node pod that it runs
    # in. If this field isn't provided, the head pod config below must contain
    # a user-created service account with the proper permissions.
    autoscaler_role_binding:
        apiVersion: rbac.authorization.k8s.io/v1
        kind: RoleBinding
        metadata:
            labels:
                parent: skypilot
            name: autoscaler
        subjects:
        - kind: ServiceAccount
          name: autoscaler
        roleRef:
            kind: Role
            name: autoscaler
            apiGroup: rbac.authorization.k8s.io

    services:
      # Service to expose the head node pod's SSH port.
      - apiVersion: v1
        kind: Service
        metadata:
          labels:
            parent: skypilot
            skypilot-cluster: {{cluster_name_on_cloud}}
          name: {{cluster_name_on_cloud}}-ray-head-ssh
        spec:
          selector:
            component: {{cluster_name_on_cloud}}-ray-head
          ports:
            - protocol: TCP
              port: 22
              targetPort: 22
      # Service that maps to the head node of the Ray cluster.
      - apiVersion: v1
        kind: Service
        metadata:
            labels:
              parent: skypilot
              skypilot-cluster: {{cluster_name_on_cloud}}
            # NOTE: If you're running multiple Ray clusters with services
            # on one Kubernetes cluster, they must have unique service
            # names.
            name: {{cluster_name_on_cloud}}-ray-head
        spec:
            # This selector must match the head node pod's selector below.
            selector:
                component: {{cluster_name_on_cloud}}-ray-head
            ports:
                - name: client
                  protocol: TCP
                  port: 10001
                  targetPort: 10001
                - name: dashboard
                  protocol: TCP
                  port: 8265
                  targetPort: 8265

# Specify the pod type for the ray head node (as configured below).
head_node_type: ray_head_default
# Specify the allowed pod types for this ray cluster and the resources they provide.
available_node_types:
  ray_head_default:
    node_config:
      apiVersion: v1
      kind: Pod
      metadata:
        name: {{cluster_name_on_cloud}}-ray-head
        # Must match the head node service selector above if a head node
        # service is required.
        labels:
            parent: skypilot
<<<<<<< HEAD
            component: {{cluster_name}}-ray-head
            skypilot-cluster: {{cluster_name}}
            # This label is being used by the life cycle management of the ssh jump pod
            skypilot-sshjump: {{sshjump}}
=======
            component: {{cluster_name_on_cloud}}-ray-head
            skypilot-cluster: {{cluster_name_on_cloud}}
>>>>>>> 05e199bb
      spec:
        # Change this if you altered the autoscaler_service_account above
        # or want to provide your own.
        serviceAccountName: autoscaler

        restartPolicy: Never

        # Add node selector if GPUs are requested:
        {% if k8s_acc_label_key is not none and k8s_acc_label_value is not none %}
        nodeSelector:
            {{k8s_acc_label_key}}: {{k8s_acc_label_value}}
        {% endif %}

        # This volume allocates shared memory for Ray to use for its plasma
        # object store. If you do not provide this, Ray will fall back to
        # /tmp which cause slowdowns if is not a shared memory volume.
        volumes:
        - name: secret-volume
          secret:
            secretName: {{k8s_ssh_key_secret_name}}
        - name: dshm
          emptyDir:
            medium: Memory
        - name: dev-fuse    # Required for fuse mounting
          hostPath:
            path: /dev/fuse
        containers:
        - name: ray-node
          imagePullPolicy: IfNotPresent
          image: {{image_id}}
          # Do not change this command - it keeps the pod alive until it is
          # explicitly killed.
          command: ["/bin/bash", "-c", "--"]
          args: ['trap : TERM INT; sleep infinity & wait;']
          ports:
          - containerPort: 22  # Used for SSH
          - containerPort: {{ray_port}}  # Redis port
          - containerPort: 10001  # Used by Ray Client
          - containerPort: {{ray_dashboard_port}}  # Used by Ray Dashboard

          # This volume allocates shared memory for Ray to use for its plasma
          # object store. If you do not provide this, Ray will fall back to
          # /tmp which cause slowdowns if is not a shared memory volume.
          volumeMounts:
          - name: secret-volume
            readOnly: true
            mountPath: "/etc/secret-volume"
          - mountPath: /dev/shm
            name: dshm
          - mountPath: /dev/fuse    # Required for FUSE mounting
            name: dev-fuse
          securityContext:          # Required for FUSE mounting. TODO(romilb): See if we can grant a reduced set of privileges.
            privileged: true
          lifecycle:
            postStart:
              exec:
                command: ["/bin/bash", "-c", "mkdir -p ~/.ssh && cp /etc/secret-volume/ssh-publickey ~/.ssh/authorized_keys && sudo service ssh restart"]
          resources:
            requests:
              cpu: {{cpus}}
              memory: {{memory}}G
              nvidia.com/gpu: {{accelerator_count}}
            limits:
              nvidia.com/gpu: {{accelerator_count}} # Limits need to be defined for GPU requests
  ray_worker_default:
    # Minimum number of Ray workers of this Pod type.
    min_workers: {{num_nodes - 1}}
    # Maximum number of Ray workers of this Pod type. Takes precedence over min_workers.
    max_workers: {{num_nodes - 1}}
    # User-specified custom resources for use by Ray. Object with string keys and integer values.
    # (Ray detects CPU and GPU from pod spec resource requests and limits, so no need to fill those here.)
    # resources: {"example-resource-a": 1, "example-resource-b": 2}
    node_config:
      apiVersion: v1
      kind: Pod
      metadata:
        labels:
          parent: skypilot
          skypilot-cluster: {{cluster_name_on_cloud}}
        # Automatically generates a name for the pod with this prefix.
        generateName: {{cluster_name_on_cloud}}-ray-worker-
      spec:
        serviceAccountName: skypilot-service-account
        restartPolicy: Never
        volumes:
        - name: secret-volume
          secret:
            secretName: {{k8s_ssh_key_secret_name}}
        - name: dshm
          emptyDir:
            medium: Memory
        - name: dev-fuse    # Required for fuse mounting
          hostPath:
            path: /dev/fuse
        containers:
        - name: ray-node
          imagePullPolicy: IfNotPresent
          image: {{image_id}}
          command: ["/bin/bash", "-c", "--"]
          args: ["trap : TERM INT; sleep infinity & wait;"]
          lifecycle:
            postStart:
              exec:
                command: ["/bin/bash", "-c", "mkdir -p ~/.ssh && cp /etc/secret-volume/ssh-publickey ~/.ssh/authorized_keys && sudo service ssh restart"]
          ports:
          - containerPort: 22  # Used for SSH
          # This volume allocates shared memory for Ray to use for its plasma
          # object store. If you do not provide this, Ray will fall back to
          # /tmp which cause slowdowns if is not a shared memory volume.
          volumeMounts:
          - name: secret-volume
            readOnly: true
            mountPath: "/etc/secret-volume"
          - mountPath: /dev/shm
            name: dshm
          - mountPath: /dev/fuse    # Required for fuse mounting
            name: dev-fuse
          securityContext:          # Required for FUSE mounting. TODO(romilb): See if we can grant a reduced set of privileges.
            privileged: true
          resources:
            requests:
              cpu: {{cpus}}
              memory: {{memory}}G
              nvidia.com/gpu: {{accelerator_count}}
            limits:
              nvidia.com/gpu: {{accelerator_count}} # Limits need to be defined for GPU requests

setup_commands:
  # Disable `unattended-upgrades` to prevent apt-get from hanging. It should be called at the beginning before the process started to avoid being blocked. (This is a temporary fix.)
  # Create ~/.ssh/config file in case the file does not exist in the image.
  # Line 'sudo bash ..': set the ulimit as suggested by ray docs for performance. https://docs.ray.io/en/latest/cluster/vms/user-guides/large-cluster-best-practices.html#system-configuration
  # Line 'sudo grep ..': set the number of threads per process to unlimited to avoid ray job submit stucking issue when the number of running ray jobs increase.
  # Line 'mkdir -p ..': disable host key check
  # Line 'python3 -c ..': patch the buggy ray files and enable `-o allow_other` option for `goofys`
  - mkdir -p ~/.ssh; touch ~/.ssh/config;
    pip3 --version > /dev/null 2>&1 || (curl -sSL https://bootstrap.pypa.io/get-pip.py -o get-pip.py && python3 get-pip.py && echo "PATH=$HOME/.local/bin:$PATH" >> ~/.bashrc);
    (type -a python | grep -q python3) || echo 'alias python=python3' >> ~/.bashrc;
    (type -a pip | grep -q pip3) || echo 'alias pip=pip3' >> ~/.bashrc;
    {{ conda_installation_commands }}
    source ~/.bashrc;
    mkdir -p ~/sky_workdir && mkdir -p ~/.sky/sky_app && touch ~/.sudo_as_admin_successful;
    (pip3 list | grep skypilot && [ "$(cat {{sky_remote_path}}/current_sky_wheel_hash)" == "{{sky_wheel_hash}}" ]) || (pip3 uninstall skypilot -y; pip3 install "$(echo {{sky_remote_path}}/{{sky_wheel_hash}}/skypilot-{{sky_version}}*.whl)" && echo "{{sky_wheel_hash}}" > {{sky_remote_path}}/current_sky_wheel_hash || exit 1);
    sudo bash -c 'rm -rf /etc/security/limits.d; echo "* soft nofile 1048576" >> /etc/security/limits.conf; echo "* hard nofile 1048576" >> /etc/security/limits.conf';
    sudo grep -e '^DefaultTasksMax' /etc/systemd/system.conf || (sudo bash -c 'echo "DefaultTasksMax=infinity" >> /etc/systemd/system.conf'); sudo systemctl set-property user-$(id -u $(whoami)).slice TasksMax=infinity; sudo systemctl daemon-reload;
    mkdir -p ~/.ssh; (grep -Pzo -q "Host \*\n  StrictHostKeyChecking no" ~/.ssh/config) || printf "Host *\n  StrictHostKeyChecking no\n" >> ~/.ssh/config;
    python3 -c "from sky.skylet.ray_patches import patch; patch()" || exit 1;
    [ -f /etc/fuse.conf ] && sudo sed -i 's/#user_allow_other/user_allow_other/g' /etc/fuse.conf || (sudo sh -c 'echo "user_allow_other" > /etc/fuse.conf');

# Command to start ray on the head node. You don't need to change this.
# NOTE: these are very performance-sensitive. Each new item opens/closes an SSH
# connection, which is expensive. Try your best to co-locate commands into fewer
# items! The same comment applies for worker_start_ray_commands.
#
# Increment the following for catching performance bugs easier:
#   current num items (num SSH connections): 2
# Note dashboard-host is set to 0.0.0.0 so that kubernetes can port forward.
head_start_ray_commands:
  # Start skylet daemon. (Should not place it in the head_setup_commands, otherwise it will run before sky is installed.)
  # NOTE: --disable-usage-stats in `ray start` saves 10 seconds of idle wait.
  # Line "which prlimit ..": increase the limit of the number of open files for the raylet process, as the `ulimit` may not take effect at this point, because it requires
  # all the sessions to be reloaded. This is a workaround.
  # We manually set --object-store-memory=500000000 to avoid ray from allocating a very large object store in each pod that may cause problems for other pods.
  - ((ps aux | grep -v nohup | grep -v grep | grep -q -- "python3 -m sky.skylet.skylet") || nohup python3 -m sky.skylet.skylet >> ~/.sky/skylet.log 2>&1 &);
    ray stop; RAY_SCHEDULER_EVENTS=0 RAY_DEDUP_LOGS=0 ray start --disable-usage-stats --head --port={{ray_port}} --dashboard-port={{ray_dashboard_port}} --dashboard-host 0.0.0.0 --object-manager-port=8076 --autoscaling-config=~/ray_bootstrap_config.yaml {{"--resources='%s'" % custom_resources if custom_resources}} --temp-dir {{ray_temp_dir}} --object-store-memory=500000000 || exit 1;
    which prlimit && for id in $(pgrep -f raylet/raylet); do sudo prlimit --nofile=1048576:1048576 --pid=$id || true; done;
    {{dump_port_command}};

{%- if num_nodes > 1 %}
worker_start_ray_commands:
  - ray stop; RAY_SCHEDULER_EVENTS=0 RAY_DEDUP_LOGS=0 ray start --disable-usage-stats --address=$RAY_HEAD_IP:{{ray_port}} --object-manager-port=8076 {{"--resources='%s'" % custom_resources if custom_resources}} --temp-dir {{ray_temp_dir}} --object-store-memory=500000000 || exit 1;
    which prlimit && for id in $(pgrep -f raylet/raylet); do sudo prlimit --nofile=1048576:1048576 --pid=$id || true; done;
{%- else %}
worker_start_ray_commands: []
{%- endif %}

head_node: {}
worker_nodes: {}

# Format: `REMOTE_PATH : LOCAL_PATH`
file_mounts: {
  "{{sky_ray_yaml_remote_path}}": "{{sky_ray_yaml_local_path}}",
  "{{sky_remote_path}}/{{sky_wheel_hash}}": "{{sky_local_path}}",
{%- for remote_path, local_path in credentials.items() %}
  "{{remote_path}}": "{{local_path}}",
{%- endfor %}
}

auth:
  ssh_user: sky
  ssh_private_key: {{ssh_private_key}}

# These fields are required for external cloud providers.
head_setup_commands: []
worker_setup_commands: []
cluster_synced_files: []
file_mounts_sync_continuously: False
initialization_commands: []
rsync_exclude: []
<|MERGE_RESOLUTION|>--- conflicted
+++ resolved
@@ -123,15 +123,10 @@
         # service is required.
         labels:
             parent: skypilot
-<<<<<<< HEAD
-            component: {{cluster_name}}-ray-head
-            skypilot-cluster: {{cluster_name}}
+            component: {{cluster_name_on_cloud}}-ray-head
+            skypilot-cluster: {{cluster_name_on_cloud}}
             # This label is being used by the life cycle management of the ssh jump pod
             skypilot-sshjump: {{sshjump}}
-=======
-            component: {{cluster_name_on_cloud}}-ray-head
-            skypilot-cluster: {{cluster_name_on_cloud}}
->>>>>>> 05e199bb
       spec:
         # Change this if you altered the autoscaler_service_account above
         # or want to provide your own.
